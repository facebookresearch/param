from ..init_helper import get_logger, load_package

logger = get_logger()

from typing import Any
from typing import Callable
from typing import Dict
from typing import List
from typing import Tuple

import torch
from torch.autograd.profiler import record_function

from ..operator import OperatorInterface
from .config_util import ExecutionPass, OpExecutionMode
from .timer import Timer


# NVTX is used to mark ranges for benchmark GPU kernels.
# It's use to correlate operator configurations and metrics collected from
# NSight tools.
USE_NVTX = load_package("nvtx")
if USE_NVTX:
    import nvtx


def _clear_cache():
    L2_cache_size = {
        70: 6 * 1024 * 1024,  # V100 6 MB L2 cache
        80: 40 * 1024 * 1024,  # A100 40 MB L2 cache
    }
    capability = torch.cuda.get_device_capability()
    device_type = capability[0] * 10 + capability[1]

    with record_function("__param_bench__:_clear_cache"):
        _ = torch.zeros(L2_cache_size[device_type] // 4).float() * 2
        del _
        torch.cuda.empty_cache()


class OpExecutor:
    """
    OpExecutor takes an operator and run options (such as warmups, number of
    iteration etc.) and execute the actual operator benchmark. It will return
    a dictionary of collected metric results.
    """

    def __init__(self, name: str, op: OperatorInterface, run_options: Dict[str, Any]):
        self.name = name
        self.op = op
        self.device = run_options["device"]
        self.iteration = run_options["iteration"]
        self.warmup = run_options["warmup"]
        self.pass_type = run_options["pass_type"]
        self.exe_mode = run_options["op_exe_mode"]
        self.benchmark_func = {
            OpExecutionMode.DISCRETE: self._benchmark_discrete,
            OpExecutionMode.CONTINUOUS: self._benchmark_continuous,
            OpExecutionMode.CONTINUOUS_EVENTS: self._benchmark_continuous,
        }

    def run(
        self, input_args: List, input_kwargs: Dict[str, Any], op_run_id: str
    ) -> Dict[str, Any]:
        result = {}
        result[ExecutionPass.FORWARD.value] = {}
        if self.pass_type == ExecutionPass.BACKWARD:
            result[ExecutionPass.BACKWARD.value] = {}

        # Warm up forward (and maybe backward depending on pass_type).
        self._measure(
            input_args, input_kwargs, self.warmup, "warmup", op_run_id, result
        )
        # Actual measurements.
        self._measure(
            input_args, input_kwargs, self.iteration, "measure", op_run_id, result
        )

        return result

    def _benchmark_op(
        self, op: Callable, args: List, kwargs: Dict[str, Any], tag: str, op_run_id: str
    ) -> Tuple[float, float]:
        logger.debug(f"benchmarking {self.name} {tag} {op_run_id}")
        gpu_memory = 0
        # flush cache
        if self.device.startswith("cuda"):
            _clear_cache()
            # Reset to measure peak memory usage
            torch.cuda.reset_peak_memory_stats()
            if USE_NVTX:
                tag_range = nvtx.start_range(domain="param_bench", message=tag)
                op_run_id_range = nvtx.start_range(domain=self.name, message=op_run_id)

        timer = Timer(self.device)
        with record_function("__param_bench__:_benchmark_op"):
            timer.start()
            op(*args, **kwargs)
            timer.stop()

        if self.device.startswith("cuda") and USE_NVTX:
<<<<<<< HEAD
            nvtx.end_range(op_run_id_rng)
            nvtx.end_range(tag_rng)
=======
            nvtx.end_range(op_run_id_range)
            nvtx.end_range(tag_range)
>>>>>>> e539a4fc
            # Memory size in MB
            gpu_memory = torch.cuda.max_memory_allocated() / (1048576)

        # Return result in milliseconds.
<<<<<<< HEAD
        return timer.elapsed_time(), gpu_memory
=======
        return timer.elapsed_time_ms(), gpu_memory
>>>>>>> e539a4fc

    def _benchmark_discrete(
        self, count: int, args: List, kwargs: Dict[str, Any], tag: str, op_run_id: str
    ) -> Tuple[List[float], List[float], List[float], List[float]]:
        fw_time_records = []
        bw_time_records = []
<<<<<<< HEAD
        fw_mem_records = []
        bw_mem_records = []
=======
        fw_gpu_mem_records = []
        bw_gpu_mem_records = []
>>>>>>> e539a4fc
        for _ in range(count):
            op_run_pass = f"{op_run_id}:{ExecutionPass.FORWARD.value}"
            latency, peak_memory = self._benchmark_op(
                self.op.forward, args, kwargs, tag, op_run_pass
            )
            fw_time_records.append(latency)
<<<<<<< HEAD
            fw_mem_records.append(peak_memory)
=======
            fw_gpu_mem_records.append(peak_memory)
>>>>>>> e539a4fc
            if self.pass_type == ExecutionPass.BACKWARD:
                self.op.create_grad()
                op_run_pass = f"{op_run_id}:{ExecutionPass.BACKWARD.value}"
                latency, peak_memory = self._benchmark_op(
                    self.op.backward, [], {}, tag, op_run_pass
                )
                bw_time_records.append(latency)
<<<<<<< HEAD
                bw_mem_records.append(peak_memory)
        return (fw_time_records, fw_mem_records, bw_time_records, bw_mem_records)
=======
                bw_gpu_mem_records.append(peak_memory)
        return (
            fw_time_records,
            fw_gpu_mem_records,
            bw_time_records,
            bw_gpu_mem_records,
        )

    def _benchmark_loop_cuda_events(
        self,
        count: int,
        args: List,
        kwargs: Dict[str, Any],
        tag: str,
        op_run_id: str,
    ) -> float:
        """
        Using CUDA events to record is making the assumptions that we are running single stream.
        In this mode, we do not flush cache, assuming benefit from data in warmup.
        """

        def create_cuda_start_stop_events(count: int):
            return [
                (
                    torch.cuda.Event(enable_timing=True),
                    torch.cuda.Event(enable_timing=True),
                )
                for i in range(count)
            ]

        def compute_cuda_event_delta(events: List[Tuple[Any]]):
            deltas = []
            for event_pair in events:
                deltas.append(event_pair[0].elapsed_time(event_pair[1]))

            return deltas

        fw_time_records = []
        bw_time_records = []
        fw_gpu_mem_records = []
        bw_gpu_mem_records = []

        if USE_NVTX:
            tag_range = nvtx.start_range(domain="param_bench", message=tag)

        with record_function("__param_bench__:_benchmark_op"):
            fw_events = create_cuda_start_stop_events(count)
            torch.cuda.reset_peak_memory_stats()
            if USE_NVTX:
                op_run_id_range = nvtx.start_range(
                    domain=self.name,
                    message=f"{op_run_id}:{ExecutionPass.FORWARD.value}",
                )
            for i in range(count):
                fw_events[i][0].record()
                self.op.forward(*args, **kwargs)
                fw_events[i][1].record()

            torch.cuda.synchronize()
            if USE_NVTX:
                nvtx.end_range(op_run_id_range)
            fw_time_records = compute_cuda_event_delta(fw_events)
            fw_gpu_mem_records.append(torch.cuda.max_memory_allocated() / (1048576))

            if self.pass_type == ExecutionPass.BACKWARD:
                self.op.create_grad()

                bw_events = create_cuda_start_stop_events(count)
                torch.cuda.reset_peak_memory_stats()
                if USE_NVTX:
                    op_run_id_range = nvtx.start_range(
                        domain=self.name,
                        message=f"{op_run_id}:{ExecutionPass.FORWARD.value}_{ExecutionPass.BACKWARD.value}",
                    )
                for i in range(count):
                    self.op.forward(*args, **kwargs)
                    bw_events[i][0].record()
                    self.op.backward()
                    bw_events[i][1].record()

                torch.cuda.synchronize()
                if USE_NVTX:
                    nvtx.end_range(op_run_id_range)
                bw_time_records = compute_cuda_event_delta(bw_events)
                bw_gpu_mem_records.append(torch.cuda.max_memory_allocated() / (1048576))

        if USE_NVTX:
            nvtx.end_range(tag_range)

        # Return result in milliseconds.
        return fw_time_records, fw_gpu_mem_records, bw_time_records, bw_gpu_mem_records

    def _benchmark_loop_cuda(
        self,
        count: int,
        args: List,
        kwargs: Dict[str, Any],
        tag: str,
        op_run_id: str,
    ) -> float:
        fw_time_records = []
        bw_time_records = []
        fw_gpu_mem_records = []
        bw_gpu_mem_records = []
        logger.debug(f"benchmarking {self.name} {tag} {op_run_id}")
        if USE_NVTX:
            tag_range = nvtx.start_range(domain="param_bench", message=tag)

        with record_function("__param_bench__:_benchmark_op"):
            fw_time = 0
            bw_time = 0
            if USE_NVTX:
                op_run_id_range = nvtx.start_range(
                    domain=self.name,
                    message=f"{op_run_id}:{ExecutionPass.FORWARD.value}",
                )

            # Always run forward.
            torch.cuda.reset_peak_memory_stats()
            timer = Timer(self.device)
            timer.start()
            for i in range(count):
                self.op.forward(*args, **kwargs)
            timer.stop()
            fw_time = timer.elapsed_time_ms() / count

            if USE_NVTX:
                nvtx.end_range(op_run_id_range)

            fw_gpu_mem_records.append(torch.cuda.max_memory_allocated() / (1048576))

            if self.pass_type == ExecutionPass.BACKWARD:
                self.op.create_grad()
                torch.cuda.reset_peak_memory_stats()
                if USE_NVTX:
                    op_run_id_range = nvtx.start_range(
                        domain=self.name,
                        message=f"{op_run_id}:{ExecutionPass.FORWARD.value}_{ExecutionPass.BACKWARD.value}",
                    )
                timer.start()
                for i in range(count):
                    self.op.forward(*args, **kwargs)
                    self.op.backward()
                timer.stop()

                # Subtract forward time to get backward time.
                bw_time = timer.elapsed_time_ms() / count - fw_time

                if USE_NVTX:
                    nvtx.end_range(op_run_id_range)

                bw_gpu_mem_records.append(torch.cuda.max_memory_allocated() / (1048576))

        if USE_NVTX:
            nvtx.end_range(tag_range)

        fw_time_records.append(fw_time)
        bw_time_records.append(bw_time)

        # Return result in milliseconds.
        return fw_time_records, fw_gpu_mem_records, bw_time_records, bw_gpu_mem_records

    def _benchmark_loop_cpu(
        self,
        count: int,
        args: List,
        kwargs: Dict[str, Any],
        tag: str,
        op_run_id: str,
    ) -> float:
        logger.debug(f"benchmarking {self.name} {tag} {op_run_id}")

        fw_time_records = []
        fw_gpu_mem_records = []
        bw_time_records = []
        bw_gpu_mem_records = []
        timer = Timer(self.device)
        with record_function("__param_bench__:_benchmark_op"):
            if self.pass_type == ExecutionPass.FORWARD:
                for i in range(count):
                    timer.start()
                    self.op.forward(*args, **kwargs)
                    timer.stop()
                    fw_time_records.append(timer.elapsed_time_ms())

            elif self.pass_type == ExecutionPass.BACKWARD:
                for i in range(count):
                    self.op.forward(*args, **kwargs)
                    self.op.create_grad()
                    timer.start()
                    self.op.backward()
                    timer.stop()
                    bw_time_records.append(timer.elapsed_time_ms())

        # Return result in milliseconds.
        return fw_time_records, fw_gpu_mem_records, bw_time_records, bw_gpu_mem_records

    def _benchmark_continuous(
        self, count: int, args: List, kwargs: Dict[str, Any], tag: str, op_run_id: str
    ) -> Tuple[List[float], List[float], List[float], List[float]]:
        if self.device.startswith("cpu"):
            return self._benchmark_loop_cpu(count, args, kwargs, tag, op_run_id)
        elif self.device.startswith("cuda"):
            if self.exe_mode == OpExecutionMode.CONTINUOUS:
                return self._benchmark_loop_cuda(count, args, kwargs, tag, op_run_id)
            elif self.exe_mode == OpExecutionMode.CONTINUOUS_EVENTS:
                return self._benchmark_loop_cuda_events(
                    count, args, kwargs, tag, op_run_id
                )
        return [], [], [], []
>>>>>>> e539a4fc

    def _measure(
        self,
        args: List,
        kwargs: Dict[str, Any],
        iteration: int,
        tag: str,
        op_run_id: str,
        result: Dict[str, Any],
    ) -> Dict[str, Any]:
        logger.info(f"running [{op_run_id}] for {iteration} {tag} iteration")

        (
            fw_time_records,
            fw_mem_records,
            bw_time_records,
            bw_mem_records,
<<<<<<< HEAD
        ) = self._benchmark_loop(iteration, args, kwargs, tag, op_run_id)
=======
        ) = self.benchmark_func[self.exe_mode](iteration, args, kwargs, tag, op_run_id)
>>>>>>> e539a4fc

        metric_name = tag + ".time"
        pass_name = ExecutionPass.FORWARD.value
        result[pass_name][metric_name] = fw_time_records
        if self.pass_type == ExecutionPass.BACKWARD:
            pass_name = ExecutionPass.BACKWARD.value
            result[pass_name][metric_name] = bw_time_records

        metric_name = tag + ".gpu.memory"
        pass_name = ExecutionPass.FORWARD.value
        result[pass_name][metric_name] = fw_mem_records
        if self.pass_type == ExecutionPass.BACKWARD:
            pass_name = ExecutionPass.BACKWARD.value
            result[pass_name][metric_name] = bw_mem_records<|MERGE_RESOLUTION|>--- conflicted
+++ resolved
@@ -99,46 +99,28 @@
             timer.stop()
 
         if self.device.startswith("cuda") and USE_NVTX:
-<<<<<<< HEAD
-            nvtx.end_range(op_run_id_rng)
-            nvtx.end_range(tag_rng)
-=======
             nvtx.end_range(op_run_id_range)
             nvtx.end_range(tag_range)
->>>>>>> e539a4fc
             # Memory size in MB
             gpu_memory = torch.cuda.max_memory_allocated() / (1048576)
 
         # Return result in milliseconds.
-<<<<<<< HEAD
-        return timer.elapsed_time(), gpu_memory
-=======
         return timer.elapsed_time_ms(), gpu_memory
->>>>>>> e539a4fc
 
     def _benchmark_discrete(
         self, count: int, args: List, kwargs: Dict[str, Any], tag: str, op_run_id: str
     ) -> Tuple[List[float], List[float], List[float], List[float]]:
         fw_time_records = []
         bw_time_records = []
-<<<<<<< HEAD
-        fw_mem_records = []
-        bw_mem_records = []
-=======
         fw_gpu_mem_records = []
         bw_gpu_mem_records = []
->>>>>>> e539a4fc
         for _ in range(count):
             op_run_pass = f"{op_run_id}:{ExecutionPass.FORWARD.value}"
             latency, peak_memory = self._benchmark_op(
                 self.op.forward, args, kwargs, tag, op_run_pass
             )
             fw_time_records.append(latency)
-<<<<<<< HEAD
-            fw_mem_records.append(peak_memory)
-=======
             fw_gpu_mem_records.append(peak_memory)
->>>>>>> e539a4fc
             if self.pass_type == ExecutionPass.BACKWARD:
                 self.op.create_grad()
                 op_run_pass = f"{op_run_id}:{ExecutionPass.BACKWARD.value}"
@@ -146,10 +128,6 @@
                     self.op.backward, [], {}, tag, op_run_pass
                 )
                 bw_time_records.append(latency)
-<<<<<<< HEAD
-                bw_mem_records.append(peak_memory)
-        return (fw_time_records, fw_mem_records, bw_time_records, bw_mem_records)
-=======
                 bw_gpu_mem_records.append(peak_memory)
         return (
             fw_time_records,
@@ -360,7 +338,6 @@
                     count, args, kwargs, tag, op_run_id
                 )
         return [], [], [], []
->>>>>>> e539a4fc
 
     def _measure(
         self,
@@ -378,11 +355,7 @@
             fw_mem_records,
             bw_time_records,
             bw_mem_records,
-<<<<<<< HEAD
-        ) = self._benchmark_loop(iteration, args, kwargs, tag, op_run_id)
-=======
         ) = self.benchmark_func[self.exe_mode](iteration, args, kwargs, tag, op_run_id)
->>>>>>> e539a4fc
 
         metric_name = tag + ".time"
         pass_name = ExecutionPass.FORWARD.value
