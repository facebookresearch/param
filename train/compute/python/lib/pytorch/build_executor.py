from ..init_helper import get_logger

logger = get_logger()

import abc
import json
import logging
import os
import subprocess
from datetime import datetime
from multiprocessing import shared_memory
from typing import Any
from typing import Dict
from typing import List
from typing import TextIO

from ..config import OperatorConfig
from .config_util import create_op_info, get_benchmark_options
from .op_executor import OpExecutor


class BuildExecutor(metaclass=abc.ABCMeta):
    """
    An abstract base class for build executor. The build executor is responsible
    for materialize build and input data, proper initialize/reset the operator,
    and call OpExecutor to collect metrics.

    Expected parameters:

    build_input_config: A dictionary of "build" and "input" configs. The build config
    is expected to be in its final form, while the input configs may or may not be.

    op_config: Operator configurations.

    run_options: Benchmark run options.

    run_id: A unique string id that identifies the current build configuration.
    """

    @classmethod
    def __subclasshook__(cls, subclass):
        return hasattr(subclass, "run") and callable(subclass.run) or NotImplemented

    def __init__(self):
        self._skip_run = False
        self._resume_op_run_id = None

    # Loads arg configurations and generates the arg data for an op.
    @abc.abstractmethod
    def run(
        self,
        op_config: OperatorConfig,
        build_input_config: Dict[str, Any],
        config_build_id: str,
    ):
        raise NotImplementedError

    def set_resume_op_run_id(self, resume_op_run_id: str):
        logger.debug(f"resume_op_run_id: {resume_op_run_id}")
        self._resume_op_run_id = resume_op_run_id
        # If a valid resume_op_run_id is defined, skip runs by default until
        # a match op run id is found.
        if self._resume_op_run_id:
            self._skip_run = True
        logger.debug(f"_resume_op_run_id: {self._resume_op_run_id}")
        logger.debug(f"skip_run: {self._skip_run}")

    def should_skip(self, op_run_id: str):
        # Check if we should skip the run, check if a matching run id is found.
        if self._skip_run:
            if op_run_id == self._resume_op_run_id:
                self._skip_run = False
        logger.debug(f"op_run_id: {op_run_id}")
        logger.debug(f"resume_op_run_id: {self._resume_op_run_id}")
        logger.debug(f"skip_run: {self._skip_run}")
        return self._skip_run


class OpBuildExecutor(BuildExecutor):
    """
    OpBuildExecutor is the default BuildExecutor that supports most features.
    It will take a materialized build config and a list of input configs (which
    may contain macros and need to be materialized through iterators). It also
    supports queueing a batch of input configs and collecting NCU metrics. If
    a resume op_run_id is defined in the run_options, it will skip running
    benchmarks till the matching op_run_id is found.
    """

    def __init__(self, run_options: Dict[str, Any]):
        super(OpBuildExecutor, self).__init__()
        self.run_options = run_options
        self.out_stream = run_options["out_stream"]

        self.input_config_queue = []
        self.op_config = None
        self.build_input_config = None
        self.config_build_id = None

    def run(
        self,
        op_config: OperatorConfig,
        build_input_config: Dict[str, Any],
        config_build_id: str,
    ):
        self.input_config_queue.clear()
        self.op_config = op_config
        self.build_input_config = build_input_config
        self.config_build_id = config_build_id

        # Reset operator to clear memory before new build
        self.op_config.op.cleanup()
        build_config = self.build_input_config["build"]
        logger.debug(f"config_build_id: [{self.config_build_id}]")
        logger.debug(f"build_config: {build_config}")
        if build_config is not None:
            build_data_gen = self.op_config.build_data_generator()
            (build_args, build_kwargs) = build_data_gen.get_data(
                build_config, self.run_options["device"]
            )
            logger.debug(f"build args: {build_args} {build_kwargs}")
            self.op_config.op.build(*build_args, **build_kwargs)

        generate_input_config = self.op_config.input_iterator(
            self.build_input_config, "input", self.run_options["device"]
        )

        for (input_id, input_config) in generate_input_config:
            self._run_for_input(input_id, input_config)
            # Check if the queue has enough for a batch to run with NCU.
            if len(self.input_config_queue) == self.run_options["ncu_batch"]:
                self._run_ncu()
                self.input_config_queue.clear()

        # If any input_config remains in the queue, run them with NCU.
        if self.run_options["run_ncu"] and self.input_config_queue:
            self._run_ncu()
            self.input_config_queue.clear()

    def _run_for_input(self, input_id: str, input_config: Dict[str, Any]):
        run_id = f"{self.config_build_id}:{input_id}"

        if self.should_skip(f"{self.op_config.name}:{run_id}"):
            return

        logger.info(f"input_id: [{input_id}]")
        logger.debug(f"input_config: {input_config}")

        # generate input data
        input_data_gen = self.op_config.input_data_generator()
        (input_args, input_kwargs) = input_data_gen.get_data(
            input_config, self.run_options["device"]
        )

        op_exe = OpExecutor(self.op_config.name, self.op_config.op, self.run_options)

        metrics = op_exe.run(input_args, input_kwargs, run_id)
        # print(result)
        final_config = {
            "build": self.build_input_config["build"],
            "input": input_config,
        }

        output_stats(
            self.out_stream, self.op_config.name, run_id, metrics, final_config
        )
        logger.debug(f"finished running [{run_id}].")

        if self.run_options["run_ncu"]:
            # Record the current input_id so the NCU run can reuse this id.
            input_config["id"] = input_id
            self.input_config_queue.append(input_config)

    def _run_ncu(self):
        NCU_BIN = "/usr/local/NVIDIA-Nsight-Compute-2021.2/ncu"
        ncu_bin = os.getenv("NCU_BIN")
        if not ncu_bin:
            ncu_bin = NCU_BIN

        param_bench_range = "param_bench@measure"
        start_input_id = self.input_config_queue[0]["id"]
        out_file_prefix = self.run_options["out_file_prefix"]
        timestamp = int(datetime.timestamp(datetime.now()))
        ncu_log_file = f"{out_file_prefix}_{os.getpid()}_{timestamp}_ncu.log"
        ncu_log_file = ncu_log_file.replace(":", "-")
        ncu_extra_args = self.run_options["ncu_args"]
        ncu_options = (
            f"--log-file {ncu_log_file} --csv --app-replay-buffer file --nvtx "
            f"--nvtx-include {param_bench_range} --target-processes all"
        )
        if ncu_extra_args:
            ncu_options += f" {ncu_extra_args}"

        op_info = create_op_info()
        op_info["build_iterator"] = self.op_config.info.get("build_iterator", None)
        op_info["input_iterator"] = self.op_config.info.get("input_iterator", None)
        op_info["build_data_generator"] = self.op_config.info.get(
            "build_data_generator", None
        )
        op_info["input_data_generator"] = self.op_config.info.get(
            "input_data_generator", None
        )

        op_info["config"][0]["build"] = self.build_input_config["build"]
        op_info["config"][0]["input"] = self.input_config_queue
        run_options = get_benchmark_options()
        run_options["device"] = self.run_options["device"]
        run_options["pass_type"] = self.run_options["pass_type"].value
        run_options["warmup"] = 1
        run_options["iteration"] = 1
        config = {
            "op_name": self.op_config.name,
            "config_build_id": self.config_build_id,
            "op_info": op_info,
            "run_options": run_options,
        }
        config_str = json.dumps(config)

        """
        BUG: Python shared memory bug workaround.
        Shared memory has a bug to proper track and release memory, see
        https://bugs.python.org/issue39959
        Fixed PR: https://github.com/python/cpython/pull/20136
        Workaround: unregister(shm._name, "shared_memory") from resource_tracker
        in other processes which access this shm.
        """
        shm = shared_memory.SharedMemory(create=True, size=len(config_str))

        shm.buf[:] = config_str.encode("utf-8")
        logger.debug(f"shared memory buffer: {shm.name}")
        benchmark_cmd = f"python -m param_bench.train.compute.python.pytorch.run_batch -s {shm.name}"
        if logger.getEffectiveLevel() == logging.DEBUG:
            benchmark_cmd += " -v"
        cmd = [ncu_bin] + ncu_options.split(" ") + benchmark_cmd.split(" ")
        cmd_str = " ".join(cmd)
        logger.info(f"running: {cmd_str}")
        with subprocess.Popen(
            cmd,
            stdout=subprocess.PIPE,
            stderr=subprocess.STDOUT,
            bufsize=1,
            universal_newlines=True,
        ) as proc:
            for line in proc.stdout:
                if line.strip():
                    print(line, end="")
        shm.close()
        shm.unlink()
        end_input_id = self.input_config_queue[-1]["id"]
        print(
            json.dumps(
                {
                    "ncu_file": ncu_log_file,
                    "ncu_cmd_str": cmd_str,
                    "config": config,
                    "start_run_id": f"{self.config_build_id}:{start_input_id}",
                    "end_run_id": f"{self.config_build_id}:{end_input_id}",
                }
            ),
            file=self.out_stream,
        )
        logger.info(f"ncu result: {ncu_log_file}")


class MaterializedBuildExecutor(BuildExecutor):
    """
    MaterializedBuildExecutor is a simple BuildExecutor that runs a single
    materialized (all the macros are expanded) build config with a list of
    materialized input configs. It simply iterate through them and run
    OpExecutor on each config.
    """

    def __init__(self, run_options: Dict[str, Any]):
        super(MaterializedBuildExecutor, self).__init__()
        self.run_options = run_options
        self.out_stream = run_options["out_stream"]

        self.build_input_config = None
        self.op_config = None
        self.config_build_id = None

    def run(
        self,
        op_config: OperatorConfig,
        build_input_config: Dict[str, Any],
        config_build_id: str,
    ):
        self.build_input_config = build_input_config
        self.op_config = op_config
        self.config_build_id = config_build_id
        if "build" not in self.build_input_config:
            self.build_input_config["build"] = None

        # Reset operator to clear memory before new build
        self.op_config.op.cleanup()
        build_config = self.build_input_config["build"]
        logger.debug(build_config)
        if build_config is not None:
            build_data_gen = self.op_config.build_data_generator()
            (build_args, build_kwargs) = build_data_gen.get_data(
                build_config, self.run_options["device"]
            )
            logger.debug(f"{build_args} {build_kwargs}")
            self.op_config.op.build(*build_args, **build_kwargs)

        materialized_input_configs = self.build_input_config["input"]
        counter = 0
        for input_config in materialized_input_configs:
            # Override input_id if one exists in the config.
            if "id" in input_config:
                input_id = input_config["id"]
            else:
                input_id = counter
            self._run_for_input(input_id, input_config)

            counter += 1

    def _run_for_input(self, input_id: str, input_config: Dict[str, Any]):
        run_id = f"{self.config_build_id}:{input_id}"

        if self.should_skip(f"{self.op_config.name}:{run_id}"):
            return

        logger.info(f"run_id: [{run_id}]")
        logger.debug(f"input_config: {input_config}")

        # generate input data
        input_data_gen = self.op_config.input_data_generator()
        (input_args, input_kwargs) = input_data_gen.get_data(
            input_config, self.run_options["device"]
        )

        op_exe = OpExecutor(self.op_config.name, self.op_config.op, self.run_options)

        metrics = op_exe.run(input_args, input_kwargs, run_id)
        # print(result)
        final_config = {
            "build": self.build_input_config["build"],
            "input": input_config,
        }

        output_stats(
            self.out_stream, self.op_config.name, run_id, metrics, final_config
        )

        logger.debug(f"finished running [{run_id}].")


def output_stats(
    out_stream: TextIO,
    name: str,
    run_id: str,
    metrics: Dict[str, Any],
    config: Dict[str, Any],
):
    for pass_name, metric in metrics.items():
        logger.info(f"pass: {pass_name}")
        for metric_name, records in metric.items():
<<<<<<< HEAD
            if metric_name.endswith(".time"):
                total = sum(records)
                avg = total / len(records)
=======
            total = 0
            avg = 0
            if records:
                total = sum(records)
                avg = total / len(records)
            if metric_name.endswith(".time"):
>>>>>>> e539a4fc
                logger.info(
                    f"metric: {metric_name}, average: {avg:.3f} ms, total: {total:.3f} ms"
                )
                logger.info(f"{format_float_val_list(records, 3)}")
            elif metric_name.endswith(".memory"):
<<<<<<< HEAD
                total = sum(records)
                avg = total / len(records)
=======
>>>>>>> e539a4fc
                logger.info(
                    f"metric: {metric_name}, average: {avg:.3f} MB, total: {total:.3f} MB"
                )
                logger.info(f"{format_float_val_list(records, 3)}")

    stats = {
        "op_name": name,
        "id": run_id,
        "metric": metrics,
        "config": config,
    }
    out_stream.write(json.dumps(stats) + "\n")
    out_stream.flush()


def format_float_val_list(time_records: List[float], decimals: int = 3):
    format_str = f"{{0:.{decimals}f}}"
    return f"[{', '.join([format_str.format(i) for i in time_records])}]"<|MERGE_RESOLUTION|>--- conflicted
+++ resolved
@@ -355,28 +355,17 @@
     for pass_name, metric in metrics.items():
         logger.info(f"pass: {pass_name}")
         for metric_name, records in metric.items():
-<<<<<<< HEAD
-            if metric_name.endswith(".time"):
-                total = sum(records)
-                avg = total / len(records)
-=======
             total = 0
             avg = 0
             if records:
                 total = sum(records)
                 avg = total / len(records)
             if metric_name.endswith(".time"):
->>>>>>> e539a4fc
                 logger.info(
                     f"metric: {metric_name}, average: {avg:.3f} ms, total: {total:.3f} ms"
                 )
                 logger.info(f"{format_float_val_list(records, 3)}")
             elif metric_name.endswith(".memory"):
-<<<<<<< HEAD
-                total = sum(records)
-                avg = total / len(records)
-=======
->>>>>>> e539a4fc
                 logger.info(
                     f"metric: {metric_name}, average: {avg:.3f} MB, total: {total:.3f} MB"
                 )
